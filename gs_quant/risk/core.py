--- conflicted
+++ resolved
@@ -58,11 +58,8 @@
     if not result:
         return None
 
-<<<<<<< HEAD
-=======
     result = __flatten_result(result)
 
->>>>>>> b2321248
     if len(result) > 1 and 'date' in result[0]:
         series = pd.Series(
             data=[r.get('value', r.get('Val')) for r in result],
