--- conflicted
+++ resolved
@@ -1321,7 +1321,6 @@
         raise NotImplementedError('realtime forward term not implemented')  # TODO
 
     if asset.asset_class == AssetClass.FX:
-<<<<<<< HEAD
         if strike_reference in (VolReference.FORWARD, VolReference.SPOT) and relative_strike != 100:
             raise MqValueError('relative strike must be 100 for Spot or Forward strike reference')
         if strike_reference == VolReference.NORMALIZED:
@@ -1331,9 +1330,7 @@
 
         if strike_reference == VolReference.DELTA_PUT:
             relative_strike *= -1
-=======
         sr_string, relative_strike = _preprocess_implied_vol_strikes_fx(strike_reference, relative_strike)
->>>>>>> 865480f3
         asset_id = cross_stored_direction_for_fx_vol(asset)
         buffer = 1  # FX vol data is loaded later
     else:
