"""
Copyright 2018 Goldman Sachs.
Licensed under the Apache License, Version 2.0 (the "License");
you may not use this file except in compliance with the License.
You may obtain a copy of the License at

  http://www.apache.org/licenses/LICENSE-2.0

Unless required by applicable law or agreed to in writing,
software distributed under the License is distributed on an
"AS IS" BASIS, WITHOUT WARRANTIES OR CONDITIONS OF ANY
KIND, either express or implied.  See the License for the
specific language governing permissions and limitations
under the License.
"""

import os
import setuptools
import shutil
import subprocess
import sys
from pathlib import Path

if "sdist" in sys.argv:
    reference = os.path.dirname(__file__)
    doc_dir = os.path.join(reference, "docs")
    p = subprocess.Popen(["make", "html"], cwd=doc_dir, shell=True)
    p.wait(30)
    if p.returncode != 0:
        raise RuntimeError("unable to make docs")

    generated_dir = Path(os.path.join(doc_dir, "_build", "html", "functions"))
    generated_dir.mkdir(parents=True, exist_ok=True)
    target_dir = os.path.join(reference, "gs_quant", "docs")
    shutil.rmtree(target_dir, ignore_errors=True)
    shutil.copytree(generated_dir, target_dir)

with open("README.md", "r") as fh:
    long_description = fh.read()

setuptools.setup(
    name="gs_quant",
<<<<<<< HEAD
    version="0.8.23",
=======
    version="0.8.28",
>>>>>>> b2321248
    author="Goldman Sachs",
    author_email="developer@gs.com",
    description="Goldman Sachs Quant",
    long_description=long_description,
    long_description_content_type="text/markdown",
    url="https://marquee.gs.com",
    license="http://www.apache.org/licenses/LICENSE-2.0",
    packages=setuptools.find_packages(),
    include_package_data=True,
    # TODO: remove compatibility packages (configparser, future, six) now that we only support 3.6+
    install_requires=[
        "backoff",
        "cachetools",
        "configparser",
        "funcsigs",
        "future",
        "inflection",
        "msgpack",
        "pandas",
        "python-dateutil>=2.7.0",
        "requests",
        "scipy",
        "six",
        "typing;python_version<'3.7'"
    ],
    extras_require={
        "internal": ["gs_quant_internal", "requests_kerberos"],
        "notebook": ["jupyter", "matplotlib~=2.1.0", "pprint"],
        "test": ["pytest", "pytest-cov", "pytest-mock", "testfixtures"],
        "develop": ["sphinx", "sphinx_rtd_theme", "sphinx_autodoc_typehints", "pytest", "pytest-cov", "pytest-mock", "testfixtures"]
    },
    classifiers=[
        "Programming Language :: Python :: 3",
        "Programming Language :: Python :: 3.6",
        "Programming Language :: Python :: 3.7",
        "Operating System :: OS Independent",
        "License :: OSI Approved :: Apache Software License"
    ],
)<|MERGE_RESOLUTION|>--- conflicted
+++ resolved
@@ -40,11 +40,7 @@
 
 setuptools.setup(
     name="gs_quant",
-<<<<<<< HEAD
-    version="0.8.23",
-=======
     version="0.8.28",
->>>>>>> b2321248
     author="Goldman Sachs",
     author_email="developer@gs.com",
     description="Goldman Sachs Quant",
